--- conflicted
+++ resolved
@@ -14,17 +14,10 @@
 install_requires = [
     "numpy>=1.20.0,<2;python_version<'3.10'",
     "numpy>=1.23.3,<2;python_version>='3.10'",
-<<<<<<< HEAD
     "pandas>=1.1.3;python_version<'3.10'",
     "pandas>=1.3.4;python_version>='3.10'",
-    "torch>=1.8.0,<2;python_version<'3.10'",
-    "torch>=1.11.0,<2;python_version>='3.10'",
-=======
-    "pandas>=1.1.3,<2;python_version<'3.10'",
-    "pandas>=1.3.4,<2;python_version>='3.10'",
     "torch>=1.8.0;python_version<'3.10'",
     "torch>=1.11.0;python_version>='3.10'",
->>>>>>> 3e4339ff
     'tqdm>=4.15,<5',
 ]
 
