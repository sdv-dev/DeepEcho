--- conflicted
+++ resolved
@@ -17,7 +17,6 @@
     '<=': operator.le
 }
 
-<<<<<<< HEAD
 @task
 def check_dependencies(c):
     c.run('python -m pip check')
@@ -28,8 +27,6 @@
     c.run('python -m pytest ./tests/integration --reruns 3')
 
 
-=======
->>>>>>> 878ab207
 @task
 def unit(c):
     c.run('python -m pytest ./tests/unit --reruns 3')
